--- conflicted
+++ resolved
@@ -2,15 +2,10 @@
 
  * Type relationships: [Assignable](Assignability.md), subtype, comparable to
  * Generic inference
-<<<<<<< HEAD
  * [Widening and narrowing](Widening-and-narrowing.md)
-=======
  * Generic types, classes, and this types
- * Widening and narrowing
  * ThisType and other grotesques
->>>>>>> d1d4d445
  * The three namespaces (type, value, namespace)
  * Apparent types
  * Contextual typing
  * `{}` vs `object`
-
